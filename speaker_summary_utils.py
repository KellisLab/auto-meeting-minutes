"""
speaker_summary_utils.py - Utilities for enhanced speaker summary generation
Contains functions for tracking multiple speaker occurrences and generating improved summaries.
"""

import json
import re
import openai
import os
from sklearn.feature_extraction.text import TfidfVectorizer
from sklearn.metrics.pairwise import cosine_similarity
import numpy as np

# Default model from environment or fallback
MODEL = os.getenv("GPT_MODEL", "gpt-4o")

def compute_text_similarity(text1, text2):
    """
    Compute cosine similarity between two text strings
    
    Args:
        text1 (str): First text string
        text2 (str): Second text string
        
    Returns:
        float: Similarity score between 0 and 1
    """
    if not text1 or not text2:
        return 0.0

    # Create a TF-IDF vectorizer
    vectorizer = TfidfVectorizer()

    try:
        # Transform texts to vectors
        tfidf_matrix = vectorizer.fit_transform([text1, text2])

        # Compute cosine similarity
        similarity = cosine_similarity(tfidf_matrix[0:1], tfidf_matrix[1:2])[0][0]
        return similarity
    except:
        # Fallback if vectorization fails
        return 0.0

def enhance_speaker_tracking(transcript_data):
    """
    Enhance speaker tracking to include all occurrences and topic segmentation
    
    Args:
        transcript_data (list): List of transcript data dictionaries
        
    Returns:
        dict: Enhanced speaker data with all occurrences and topics
    """
    speaker_occurrences = {}
    current_topics = {}
    topic_changes = []

    # Sort by timestamp
    sorted_data = sorted(transcript_data, key=lambda x: x['seconds'])

    # First pass: detect potential topic changes
    for i, entry in enumerate(sorted_data):
        speaker = entry['name']

        # Initialize if first time seeing this speaker
        if speaker not in speaker_occurrences:
            speaker_occurrences[speaker] = []
            current_topics[speaker] = {
                'text': entry['text'],
                'start': entry['seconds'],
                'time_str': entry['time_str']
            }

        # Check if this might be a topic change for this speaker
        if speaker in current_topics:
            # If significant gap since last speaking turn (>5 minutes)
            time_gap = entry['seconds'] - current_topics[speaker]['start']
            if time_gap > 300:  # 5 minutes in seconds
                # Mark as potential topic change
                topic_changes.append({
                    'speaker': speaker,
                    'prev_end': current_topics[speaker]['start'],
                    'new_start': entry['seconds'],
                    'prev_text': current_topics[speaker]['text'],
                    'new_text': entry['text']
                })

                # Update current topic
                current_topics[speaker] = {
                    'text': entry['text'],
                    'start': entry['seconds'],
                    'time_str': entry['time_str']
                }

        # Add this occurrence
        speaker_occurrences[speaker].append({
            'seconds': entry['seconds'],
            'time_str': entry['time_str'],
            'text': entry['text'],
            'row_index': i if 'row_index' in entry else None
        })

    # Second pass: apply NLP to confirm topic changes
    confirmed_topics = {}
    for speaker, occurrences in speaker_occurrences.items():
        if not occurrences:
            continue

        confirmed_topics[speaker] = []
        current_topic = {
            'start_seconds': occurrences[0]['seconds'],
            'start_time': occurrences[0]['time_str'],
            'texts': [occurrences[0]['text']],
            'occurrences': [occurrences[0]]
        }

        for i in range(1, len(occurrences)):
            curr_occurrence = occurrences[i]
            # Check if this is a confirmed topic change
            is_topic_change = False

            for change in topic_changes:
                if (change['speaker'] == speaker and 
                    change['new_start'] == curr_occurrence['seconds']):
                    # Use similarity to confirm if this is truly a new topic
                    prev_text = ' '.join(current_topic['texts'])
                    new_text = curr_occurrence['text']

                    # If texts are dissimilar or significant time gap, confirm topic change
                    if (compute_text_similarity(prev_text, new_text) < 0.3 or
                        curr_occurrence['seconds'] - current_topic['occurrences'][-1]['seconds'] > 300):
                        is_topic_change = True
                        break

            if is_topic_change:
                # Finalize current topic
                confirmed_topics[speaker].append(current_topic)
                # Start new topic
                current_topic = {
                    'start_seconds': curr_occurrence['seconds'],
                    'start_time': curr_occurrence['time_str'],
                    'texts': [curr_occurrence['text']],
                    'occurrences': [curr_occurrence]
                }
            else:
                # Continue current topic
                current_topic['texts'].append(curr_occurrence['text'])
                current_topic['occurrences'].append(curr_occurrence)

        # Add the last topic
        if current_topic['texts']:
            confirmed_topics[speaker].append(current_topic)

    return confirmed_topics

def summarize_speaker_topic(speaker, topic_text, topic_number, api_key=None):
    """
    Summarize a specific topic discussion from a speaker
    
    Args:
        speaker (str): Speaker name
        topic_text (str): The text of their discussion on this topic
        topic_number (int): The topic number for this speaker
        api_key (str, optional): OpenAI API key
        
    Returns:
        dict: Dictionary with title and content of summary
    """
    if not api_key:
        from utils import get_api_key
        api_key = get_api_key()

    if not api_key:
        # Fallback if no API key
        return {
            'title': f"Topic {topic_number}",
            'content': f"Speaker discussed: {topic_text[:100]}..."
        }

    try:
<<<<<<< HEAD

        # Construct prompt for topic-specific summary
=======
        openai.api_key = api_key
        
>>>>>>> fa63eccd
        prompt = (
            f"Generate a concise summary of this speaker's contribution to a specific topic.\n\n"
            f"Instructions:\n"
            f"1. Return a JSON object with two fields: 'title' and 'content'\n"
            f"2. The 'title' should be a brief (3-7 words) descriptive title of the topic discussed\n"
            f"3. The 'content' should be a detailed summary of the speaker's contribution\n"
            f"4. MUST USE <b>bold</b> for important technical terms and concepts\n"
            f"5. Keep content to a single paragraph with no line breaks\n\n"
            f"TRANSCRIPT FROM {speaker} (TOPIC #{topic_number}):\n\n{topic_text}"
        )

        # Using chat completions API
        response = openai.chat.completions.create(
            model=MODEL,
            messages=[
                {"role": "system", "content": "You are a technical meeting summarizer. MUST USE <b>bold</b> for important technical terms and concepts."},
                {"role": "user", "content": prompt}
            ],
            response_format={"type": "json_object"},
            max_tokens=800,
        )

        # Parse JSON response
        summary_json = json.loads(response.choices[0].message.content)
        return {
            'title': summary_json.get('title', f'Topic {topic_number}'),
            'content': summary_json.get('content', topic_text[:100] + '...')
        }

    except Exception as e:
        print(f"Error generating topic summary: {str(e)}")
        return {
            'title': f"Topic {topic_number}",
            'content': f"Speaker discussed: {topic_text[:100]}..."
        }
    
def _format_meeting_name(raw_name: str) -> str:
    """Format meeting name for display in HTML/Markdown."""
    import re
    
    # Replace underscores with spaces
    formatted = raw_name.replace('_', ' ')
    
    # Fix timestamp formatting (e.g., "4.00pm" -> "4:00pm")
    formatted = re.sub(r'(?<=\d)\.(\d{2})(am|pm)', r':\1\2', formatted)
    
    return formatted

def generate_enhanced_speaker_summary_html(transcript_data, video_id, html_file=None, api_key=None, summaries_data=None):
    """
    Generate enhanced HTML with numbered speakers and topics with parenthesized numbers (1), (2)
    
    Args:
        transcript_data (list): List of transcript entry dictionaries
        video_id (str): Panopto video ID
        html_file (str, optional): Path to output HTML file
        api_key (str, optional): OpenAI API key
        summaries_data (dict, optional): Pre-generated summaries data
        
    Returns:
        str: Generated HTML content
    """
    html_content = '<!DOCTYPE html>\n<html>\n<head>\n<title>Speaker Summaries</title>\n'
    html_content += '<style>\n'
    html_content += 'body { font-family: Arial, sans-serif; margin: 20px; font-size: 11pt; }\n'
    html_content += 'h1 { font-family: Cambria, serif; font-size: 11pt; color: #c0504d; text-decoration: underline; margin-bottom: 0px; margin-top: 0px; display: inline-block; }\n'
    html_content += '.url-line { color: #1155cc; text-decoration: none; font-size: 11pt; margin-top: 2px; margin-bottom: 2px; display: block; }\n'
    html_content += '.speaker { font-weight: bold; color: #7030a0; text-decoration: underline; margin-bottom: 3px; }\n'
    html_content += '.topic { margin-left: 0px; margin-bottom: 3px; }\n'
    html_content += '.topic-title { font-weight: bold; color: #1f497d; text-decoration: underline; }\n'
    html_content += 'ol { list-style-position: outside; padding-left: 12px; margin-top: 2px; }\n'
    html_content += 'ol li { margin-bottom: 0px; }\n'
    html_content += 'a { color: inherit; text-decoration: none; }\n'
    html_content += '.timestamp { color: #1155cc; }\n'
    html_content += 'b { font-weight: bold; }\n'
    html_content += '</style>\n</head>\n<body>\n'
<<<<<<< HEAD

    # Try to extract a title from the file path
=======
    
>>>>>>> fa63eccd
    try:
        folder_name = os.path.basename(os.path.dirname(html_file))
        formatted_name = _format_meeting_name(folder_name)
        html_content += f'<h1>{formatted_name}</h1>\n'
    except:
        html_content += '<h1>Speaker Summaries</h1>\n'

<<<<<<< HEAD
=======
    if video_id:
        video_link = f'https://mit.hosted.panopto.com/Panopto/Pages/Viewer.aspx?id={video_id}'
        html_content += f'<a href="{video_link}" class="url-line">{video_link}</a>\n'
    
>>>>>>> fa63eccd
    # Get summaries data if not provided
    if summaries_data is None:
        if not api_key:
            from utils import get_api_key
            api_key = get_api_key()
        summaries_data = generate_speaker_summaries_data(transcript_data, api_key)

    # Create an ordered list for speakers
    html_content += '<ol>\n'

    # Process each speaker
    for speaker_idx, (speaker, topics) in enumerate(summaries_data.items(), 1):
        # Speaker name as a list item with proper styling
        html_content += f'<li><div class="speaker">{speaker}</div>\n'

        # Process each topic for this speaker
        for i, topic in enumerate(topics, 1):
            # Get the pre-generated summary
            topic_summary = topic['summary']

            # Format timestamp link with hyperlink
            timestamp_seconds = topic['start_seconds']
            timestamp_str = topic['start_time']
            video_link = f'https://mit.hosted.panopto.com/Panopto/Pages/Viewer.aspx?id={video_id}&start={timestamp_seconds}'
<<<<<<< HEAD

            # Add the topic with number in parentheses (1), (2), etc.
            html_content += f'<div class="topic">(<span class="topic-title">{i}) {topic_summary["title"]}</span> <a href="{video_link}"><span class="timestamp">({timestamp_str})</span></a>: {topic_summary["content"]}</div>\n'

            # # Add a line break between topics if not the last topic
            # if i < len(topics):
            #     html_content += '<br>\n'

=======
            
            # Add the topic with number in parentheses (1), (2), etc. - UPDATED FORMAT
            html_content += f'<div class="topic">(<span class="topic-title">{i}) {topic_summary["title"]}</span> <a href="{video_link}"><span class="timestamp">({timestamp_str})</span></a>: {topic_summary["content"]}</div>\n'
        
>>>>>>> fa63eccd
        # Close the list item for this speaker
        html_content += '</li>\n'

    # Close the ordered list and HTML
    html_content += '</ol>\n</body>\n</html>'

    # Write to file if specified
    if html_file:
        with open(html_file, 'w', encoding='utf-8') as f:
            f.write(html_content)
        print(f"Generated enhanced speaker summary HTML with numbered speakers: {html_file}")

    return html_content

def generate_enhanced_speaker_summary_markdown(transcript_data, video_id, md_file=None, api_key=None, summaries_data=None):
    """
    Generate enhanced Markdown with speaker summaries and multiple topics per speaker
    
    Args:
        transcript_data (list): List of transcript entry dictionaries
        video_id (str): Panopto video ID (can be None for text-only timestamps)
        md_file (str, optional): Path to output markdown file
        api_key (str, optional): OpenAI API key
        summaries_data (dict, optional): Pre-generated summaries data
        
    Returns:
        str: Generated markdown content
    """
    md_lines = []

    # Get summaries data if not provided
    if summaries_data is None:
        summaries_data = generate_speaker_summaries_data(transcript_data, api_key)

    try:
        title = re.sub(r'(?<=\d)\.(\d{2})(am|pm)', r':\1\2', md_file)
        folder_name = os.path.basename(os.path.dirname(title))
        formatted_name = folder_name.replace("_", " ")
        
        if video_id:
            video_link = f"https://mit.hosted.panopto.com/Panopto/Pages/Viewer.aspx?id={video_id}"
            md_lines.append(f"# [{formatted_name}]({video_link})\n")
        else:
            md_lines.append(f"# {formatted_name}\n")
    except:
        md_lines.append("# Meeting Summary\n")
        
    # Process each speaker
    for speaker, topics in summaries_data.items():
        # Speaker name as header
        md_lines.append(f"**{speaker}**")

        # Process each topic for this speaker
        for i, topic in enumerate(topics, 1):
            # Get the pre-generated summary
            topic_summary = topic['summary']
<<<<<<< HEAD

            # Format timestamp link with hyperlink
            timestamp_seconds = topic['start_seconds']
            timestamp_str = topic['start_time']
            video_link = f'https://mit.hosted.panopto.com/Panopto/Pages/Viewer.aspx?id={video_id}&start={timestamp_seconds}'

            # Add the topic with number, timestamp and summary
            # Format exactly matches the example: **(1) Topic **[(timestamp)](link): Content
            md_lines.append(f"**({i}) {topic_summary['title']} **[({timestamp_str})]({video_link}): {topic_summary['content']}")

=======
            
            # Format timestamp link with hyperlink or text-only
            timestamp_seconds = topic['start_seconds']
            timestamp_str = topic['start_time']
            
            if video_id:
                video_link = f'https://mit.hosted.panopto.com/Panopto/Pages/Viewer.aspx?id={video_id}&start={timestamp_seconds}'
                # Add the topic with number, timestamp and summary with clickable link
                md_lines.append(f"**({i}) {topic_summary['title']} **[({timestamp_str})]({video_link}): {topic_summary['content']}")
            else:
                # Add the topic with number, timestamp and summary with text-only timestamp
                md_lines.append(f"**({i}) {topic_summary['title']} **({timestamp_str}): {topic_summary['content']}")
        
>>>>>>> fa63eccd
        # Add blank line between speakers if not the last speaker
        if speaker != list(summaries_data.keys())[-1]:
            md_lines.append("")

    # Write to file if specified
    if md_file:
        with open(md_file, 'w', encoding='utf-8') as f:
            f.write('\n'.join(md_lines))
<<<<<<< HEAD
        print(f"Generated enhanced speaker summary markdown: {md_file}")

=======
        link_type = "clickable links" if video_id else "text-only timestamps"
        print(f"Generated enhanced speaker summary markdown with {link_type}: {md_file}")
    
>>>>>>> fa63eccd
    return '\n'.join(md_lines)

def generate_speaker_summaries_data(transcript_data, api_key=None):
    """
    Generate speaker topic summaries data structure to be used for both HTML and Markdown
    
    Args:
        transcript_data (list): List of transcript entry dictionaries
        api_key (str, optional): OpenAI API key
        
    Returns:
        dict: Enhanced speaker data with summaries
    """
    if not api_key:
        from utils import get_api_key
        api_key = get_api_key()

    # Get enhanced speaker topics
    topic_data = enhance_speaker_tracking(transcript_data)

    # Generate summaries for each topic - this is the key API call we want to make only once
    for speaker, topics in topic_data.items():
        for i, topic in enumerate(topics, 1):
            # Generate a summary for this specific topic
            topic_text = ' '.join(topic['texts'])

            # Store the summary in the topic data structure
            topic['summary'] = summarize_speaker_topic(speaker, topic_text, i, api_key)

    return topic_data<|MERGE_RESOLUTION|>--- conflicted
+++ resolved
@@ -27,14 +27,14 @@
     """
     if not text1 or not text2:
         return 0.0
-
+        
     # Create a TF-IDF vectorizer
     vectorizer = TfidfVectorizer()
-
+    
     try:
         # Transform texts to vectors
         tfidf_matrix = vectorizer.fit_transform([text1, text2])
-
+        
         # Compute cosine similarity
         similarity = cosine_similarity(tfidf_matrix[0:1], tfidf_matrix[1:2])[0][0]
         return similarity
@@ -55,14 +55,14 @@
     speaker_occurrences = {}
     current_topics = {}
     topic_changes = []
-
+    
     # Sort by timestamp
     sorted_data = sorted(transcript_data, key=lambda x: x['seconds'])
-
+    
     # First pass: detect potential topic changes
     for i, entry in enumerate(sorted_data):
         speaker = entry['name']
-
+        
         # Initialize if first time seeing this speaker
         if speaker not in speaker_occurrences:
             speaker_occurrences[speaker] = []
@@ -71,7 +71,7 @@
                 'start': entry['seconds'],
                 'time_str': entry['time_str']
             }
-
+        
         # Check if this might be a topic change for this speaker
         if speaker in current_topics:
             # If significant gap since last speaking turn (>5 minutes)
@@ -85,14 +85,14 @@
                     'prev_text': current_topics[speaker]['text'],
                     'new_text': entry['text']
                 })
-
+                
                 # Update current topic
                 current_topics[speaker] = {
                     'text': entry['text'],
                     'start': entry['seconds'],
                     'time_str': entry['time_str']
                 }
-
+        
         # Add this occurrence
         speaker_occurrences[speaker].append({
             'seconds': entry['seconds'],
@@ -100,13 +100,13 @@
             'text': entry['text'],
             'row_index': i if 'row_index' in entry else None
         })
-
+    
     # Second pass: apply NLP to confirm topic changes
     confirmed_topics = {}
     for speaker, occurrences in speaker_occurrences.items():
         if not occurrences:
             continue
-
+            
         confirmed_topics[speaker] = []
         current_topic = {
             'start_seconds': occurrences[0]['seconds'],
@@ -114,25 +114,25 @@
             'texts': [occurrences[0]['text']],
             'occurrences': [occurrences[0]]
         }
-
+        
         for i in range(1, len(occurrences)):
             curr_occurrence = occurrences[i]
             # Check if this is a confirmed topic change
             is_topic_change = False
-
+            
             for change in topic_changes:
                 if (change['speaker'] == speaker and 
                     change['new_start'] == curr_occurrence['seconds']):
                     # Use similarity to confirm if this is truly a new topic
                     prev_text = ' '.join(current_topic['texts'])
                     new_text = curr_occurrence['text']
-
+                    
                     # If texts are dissimilar or significant time gap, confirm topic change
                     if (compute_text_similarity(prev_text, new_text) < 0.3 or
                         curr_occurrence['seconds'] - current_topic['occurrences'][-1]['seconds'] > 300):
                         is_topic_change = True
                         break
-
+            
             if is_topic_change:
                 # Finalize current topic
                 confirmed_topics[speaker].append(current_topic)
@@ -147,11 +147,11 @@
                 # Continue current topic
                 current_topic['texts'].append(curr_occurrence['text'])
                 current_topic['occurrences'].append(curr_occurrence)
-
+        
         # Add the last topic
         if current_topic['texts']:
             confirmed_topics[speaker].append(current_topic)
-
+    
     return confirmed_topics
 
 def summarize_speaker_topic(speaker, topic_text, topic_number, api_key=None):
@@ -170,22 +170,17 @@
     if not api_key:
         from utils import get_api_key
         api_key = get_api_key()
-
+    
     if not api_key:
         # Fallback if no API key
         return {
             'title': f"Topic {topic_number}",
             'content': f"Speaker discussed: {topic_text[:100]}..."
         }
-
+    
     try:
-<<<<<<< HEAD
-
-        # Construct prompt for topic-specific summary
-=======
         openai.api_key = api_key
         
->>>>>>> fa63eccd
         prompt = (
             f"Generate a concise summary of this speaker's contribution to a specific topic.\n\n"
             f"Instructions:\n"
@@ -196,7 +191,7 @@
             f"5. Keep content to a single paragraph with no line breaks\n\n"
             f"TRANSCRIPT FROM {speaker} (TOPIC #{topic_number}):\n\n{topic_text}"
         )
-
+        
         # Using chat completions API
         response = openai.chat.completions.create(
             model=MODEL,
@@ -207,14 +202,14 @@
             response_format={"type": "json_object"},
             max_tokens=800,
         )
-
+        
         # Parse JSON response
         summary_json = json.loads(response.choices[0].message.content)
         return {
             'title': summary_json.get('title', f'Topic {topic_number}'),
             'content': summary_json.get('content', topic_text[:100] + '...')
         }
-
+    
     except Exception as e:
         print(f"Error generating topic summary: {str(e)}")
         return {
@@ -262,12 +257,7 @@
     html_content += '.timestamp { color: #1155cc; }\n'
     html_content += 'b { font-weight: bold; }\n'
     html_content += '</style>\n</head>\n<body>\n'
-<<<<<<< HEAD
-
-    # Try to extract a title from the file path
-=======
-    
->>>>>>> fa63eccd
+    
     try:
         folder_name = os.path.basename(os.path.dirname(html_file))
         formatted_name = _format_meeting_name(folder_name)
@@ -275,64 +265,50 @@
     except:
         html_content += '<h1>Speaker Summaries</h1>\n'
 
-<<<<<<< HEAD
-=======
     if video_id:
         video_link = f'https://mit.hosted.panopto.com/Panopto/Pages/Viewer.aspx?id={video_id}'
         html_content += f'<a href="{video_link}" class="url-line">{video_link}</a>\n'
     
->>>>>>> fa63eccd
     # Get summaries data if not provided
     if summaries_data is None:
         if not api_key:
             from utils import get_api_key
             api_key = get_api_key()
         summaries_data = generate_speaker_summaries_data(transcript_data, api_key)
-
+    
     # Create an ordered list for speakers
     html_content += '<ol>\n'
-
+    
     # Process each speaker
     for speaker_idx, (speaker, topics) in enumerate(summaries_data.items(), 1):
         # Speaker name as a list item with proper styling
         html_content += f'<li><div class="speaker">{speaker}</div>\n'
-
+        
         # Process each topic for this speaker
         for i, topic in enumerate(topics, 1):
             # Get the pre-generated summary
             topic_summary = topic['summary']
-
+            
             # Format timestamp link with hyperlink
             timestamp_seconds = topic['start_seconds']
             timestamp_str = topic['start_time']
             video_link = f'https://mit.hosted.panopto.com/Panopto/Pages/Viewer.aspx?id={video_id}&start={timestamp_seconds}'
-<<<<<<< HEAD
-
-            # Add the topic with number in parentheses (1), (2), etc.
-            html_content += f'<div class="topic">(<span class="topic-title">{i}) {topic_summary["title"]}</span> <a href="{video_link}"><span class="timestamp">({timestamp_str})</span></a>: {topic_summary["content"]}</div>\n'
-
-            # # Add a line break between topics if not the last topic
-            # if i < len(topics):
-            #     html_content += '<br>\n'
-
-=======
             
             # Add the topic with number in parentheses (1), (2), etc. - UPDATED FORMAT
             html_content += f'<div class="topic">(<span class="topic-title">{i}) {topic_summary["title"]}</span> <a href="{video_link}"><span class="timestamp">({timestamp_str})</span></a>: {topic_summary["content"]}</div>\n'
         
->>>>>>> fa63eccd
         # Close the list item for this speaker
         html_content += '</li>\n'
-
+    
     # Close the ordered list and HTML
     html_content += '</ol>\n</body>\n</html>'
-
+    
     # Write to file if specified
     if html_file:
         with open(html_file, 'w', encoding='utf-8') as f:
             f.write(html_content)
         print(f"Generated enhanced speaker summary HTML with numbered speakers: {html_file}")
-
+    
     return html_content
 
 def generate_enhanced_speaker_summary_markdown(transcript_data, video_id, md_file=None, api_key=None, summaries_data=None):
@@ -350,7 +326,7 @@
         str: Generated markdown content
     """
     md_lines = []
-
+    
     # Get summaries data if not provided
     if summaries_data is None:
         summaries_data = generate_speaker_summaries_data(transcript_data, api_key)
@@ -372,23 +348,11 @@
     for speaker, topics in summaries_data.items():
         # Speaker name as header
         md_lines.append(f"**{speaker}**")
-
+        
         # Process each topic for this speaker
         for i, topic in enumerate(topics, 1):
             # Get the pre-generated summary
             topic_summary = topic['summary']
-<<<<<<< HEAD
-
-            # Format timestamp link with hyperlink
-            timestamp_seconds = topic['start_seconds']
-            timestamp_str = topic['start_time']
-            video_link = f'https://mit.hosted.panopto.com/Panopto/Pages/Viewer.aspx?id={video_id}&start={timestamp_seconds}'
-
-            # Add the topic with number, timestamp and summary
-            # Format exactly matches the example: **(1) Topic **[(timestamp)](link): Content
-            md_lines.append(f"**({i}) {topic_summary['title']} **[({timestamp_str})]({video_link}): {topic_summary['content']}")
-
-=======
             
             # Format timestamp link with hyperlink or text-only
             timestamp_seconds = topic['start_seconds']
@@ -402,23 +366,17 @@
                 # Add the topic with number, timestamp and summary with text-only timestamp
                 md_lines.append(f"**({i}) {topic_summary['title']} **({timestamp_str}): {topic_summary['content']}")
         
->>>>>>> fa63eccd
         # Add blank line between speakers if not the last speaker
         if speaker != list(summaries_data.keys())[-1]:
             md_lines.append("")
-
+    
     # Write to file if specified
     if md_file:
         with open(md_file, 'w', encoding='utf-8') as f:
             f.write('\n'.join(md_lines))
-<<<<<<< HEAD
-        print(f"Generated enhanced speaker summary markdown: {md_file}")
-
-=======
         link_type = "clickable links" if video_id else "text-only timestamps"
         print(f"Generated enhanced speaker summary markdown with {link_type}: {md_file}")
     
->>>>>>> fa63eccd
     return '\n'.join(md_lines)
 
 def generate_speaker_summaries_data(transcript_data, api_key=None):
@@ -435,17 +393,17 @@
     if not api_key:
         from utils import get_api_key
         api_key = get_api_key()
-
+    
     # Get enhanced speaker topics
     topic_data = enhance_speaker_tracking(transcript_data)
-
+    
     # Generate summaries for each topic - this is the key API call we want to make only once
     for speaker, topics in topic_data.items():
         for i, topic in enumerate(topics, 1):
             # Generate a summary for this specific topic
             topic_text = ' '.join(topic['texts'])
-
+            
             # Store the summary in the topic data structure
             topic['summary'] = summarize_speaker_topic(speaker, topic_text, i, api_key)
-
+    
     return topic_data